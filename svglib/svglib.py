#!/usr/bin/env python
"""A library for reading and converting SVG.

This is a converter from SVG to RLG (ReportLab Graphics) drawings.
It converts mainly basic shapes, paths and simple text. The intended
usage is either as module within other projects:

    from svglib.svglib import svg2rlg
    drawing = svg2rlg("foo.svg")

or from the command-line where it is usable as an SVG to PDF converting
tool named sv2pdf (which should also handle SVG files compressed with
gzip and extension .svgz).
"""

import base64
import copy
import gzip
import itertools
import logging
import os
import pathlib
import re
import tempfile
import shlex
import shutil
import subprocess
import sys
from collections import defaultdict, namedtuple

from reportlab.pdfbase.pdfmetrics import registerFont, stringWidth
from reportlab.pdfbase.ttfonts import TTFError, TTFont
from reportlab.pdfgen.canvas import FILL_EVEN_ODD, FILL_NON_ZERO
from reportlab.pdfgen.pdfimages import PDFImage
from reportlab.graphics.shapes import (
    _CLOSEPATH, Circle, Drawing, Ellipse, Group, Image, Line, Path, PolyLine,
    Polygon, Rect, SolidShape, String,
)
from reportlab.lib import colors
from reportlab.lib.units import pica, toLength
from reportlab.lib.utils import haveImages
from lxml import etree
import cssselect2
import tinycss2

from .utils import (
    bezier_arc_from_end_points, convert_quadratic_to_cubic_path,
    normalise_svg_path,
)

__version__ = '1.0.2'
__license__ = 'LGPL 3'
__author__ = 'Dinu Gherman'
__date__ = '2020-08-26'

XML_NS = 'http://www.w3.org/XML/1998/namespace'

# A sentinel to identify a situation where a node reference a fragment not yet defined.
DELAYED = object()

STANDARD_FONT_NAMES = (
    'Times-Roman', 'Times-Italic', 'Times-Bold', 'Times-BoldItalic',
    'Helvetica', 'Helvetica-Oblique', 'Helvetica-Bold', 'Helvetica-BoldOblique',
    'Courier', 'Courier-Oblique', 'Courier-Bold', 'Courier-BoldOblique',
    'Symbol', 'ZapfDingbats',
)
DEFAULT_FONT_NAME = "Helvetica"
DEFAULT_FONT_WEIGHT = 'normal'
DEFAULT_FONT_STYLE = 'normal'

logger = logging.getLogger(__name__)

Box = namedtuple('Box', ['x', 'y', 'width', 'height'])

split_whitespace = re.compile(r'[^ \t\r\n\f]+').findall

class FontMap:
    """
    managing the mapping of svg font names to reportlab fonts and registering them in reportlab
    """
    def __init__(self):
        self.log = logging.getLogger('{}.{}'.format(__name__, self.__class__.__name__))
        """ 
        the map has the form:
        internal_name as key, and every entry : {'svg_family': 'family_name', 'svg_weight': 'font-weight', 'svg_style': 'font-style', 'rlgFont': 'rlgFontName'}
        """
        self._map = {} # for faster searching we use internal keys for finding the matching font

        self.register_default_fonts()

    @staticmethod
    def build_internal_name(family, weight='normal', style='normal'):
        """
        If the weight or style is given, append the capitalized weight and style to the font name.
        E.g. family="Arial", weight="bold" and style="italic" then the internal name would be "Arial-BoldItalic", this mimics the default fonts naming shema
        """
        result_name = family
        if weight != 'normal' or style != 'normal':
            result_name += '-'
        if weight != 'normal':
            if type(weight) == int:
                result_name += f'{weight}'
            else:
                result_name += weight.lower().capitalize()
        if style != 'normal':
            result_name += style.lower().capitalize()
        return result_name

    @staticmethod
    def guess_font_filename(basename, weight='normal', style='normal', extension='ttf'):
        """
        Try to guess the actual font filename depening on family, weight an style, 
        this works at least for windows on the "default" fonts like, Arial, courier, Times New Roman etc.
        """
        prefix = ''
        if weight.lower() == 'bold' and style.lower() != 'italic':
            prefix = 'bd'
        elif weight.lower() == 'bold' and style.lower() == 'italic':
            prefix = 'bi'
        elif weight.lower() != 'bold' and style.lower() == 'italic':
            prefix = 'i'
        filename = f'{basename}{prefix}.{extension}'
        return filename

    @staticmethod
    def use_fontconfig(font_name, weight='normal', style='normal'):
        NOT_FOUND = (None, False)
        # Searching with Fontconfig
        try:
            pipe = subprocess.Popen(
                ['fc-match', '-s', '--format=%{file}\\n', font_name],
                stdout=subprocess.PIPE,
                stderr=subprocess.PIPE,
            )
            output = pipe.communicate()[0].decode(sys.getfilesystemencoding())
            font_path = output.split('\n')[0]
            registerFont(TTFont(font_name, font_path))
        except OSError:
            return NOT_FOUND 
        except TTFError:
            return NOT_FOUND
        # Fontconfig may return a default font totally unrelated with font_name
        exact = font_name.lower() in os.path.basename(font_path).lower()
        return font_name, exact

    def register_default_fonts(self):
        self.register_font("Times New Roman", rlgFontName="Times-Roman")
        self.register_font("Times New Roman", weight="bold", rlgFontName="Times-Bold")
        self.register_font("Times New Roman", style="italic", rlgFontName="Times-Italic")
        self.register_font("Times New Roman", weight="bold", style="italic", rlgFontName="Times-BoldItalic")

        self.register_font("Helvetica", rlgFontName="Helvetica")
        self.register_font("Helvetica", weight="bold", rlgFontName="Helvetica-Bold")
        self.register_font("Helvetica", style="italic", rlgFontName="Helvetica-Oblique")
        self.register_font("Helvetica", weight="bold", style="italic", rlgFontName="Helvetica-BoldOblique")

        self.register_font("Courier New", rlgFontName="Courier")
        self.register_font("Courier New", weight="bold", rlgFontName="Courier-Bold")
        self.register_font("Courier New", style="italic", rlgFontName="Courier-Oblique")
        self.register_font("Courier New", weight="bold", style="italic", rlgFontName="Courier-BoldOblique")
        self.register_font("Courier", style="italic", rlgFontName="Courier-Oblique")
        self.register_font("Courier", weight="bold", style="italic", rlgFontName="Courier-BoldOblique")

        self.register_font("sans-serif", rlgFontName="Helvetica")
        self.register_font("sans-serif", weight="bold", rlgFontName="Helvetica-Bold")
        self.register_font("sans-serif", style="italic", rlgFontName="Helvetica-Oblique")
        self.register_font("sans-serif", weight="bold", style="italic", rlgFontName="Helvetica-BoldOblique")

        self.register_font("serif", rlgFontName="Times-Roman")
        self.register_font("serif", weight="bold", rlgFontName="Times-Bold")
        self.register_font("serif", style="italic", rlgFontName="Times-Italic")
        self.register_font("serif", weight="bold", style="italic", rlgFontName="Times-BoldItalic")

        self.register_font("times", rlgFontName="Times-Roman")
        self.register_font("times", weight="bold", rlgFontName="Times-Bold")
        self.register_font("times", style="italic", rlgFontName="Times-Italic")
        self.register_font("times", weight="bold", style="italic", rlgFontName="Times-BoldItalic")

        self.register_font("monospace", rlgFontName="Courier")
        self.register_font("monospace", weight="bold", rlgFontName="Courier-Bold")
        self.register_font("monospace", style="italic", rlgFontName="Courier-Oblique")
        self.register_font("monospace", weight="bold", style="italic", rlgFontName="Courier-BoldOblique")
        
    def register_font_family(self, family, normal,  bold=None, italic=None, bolditalic=None):
        self.register_font(family, normal)
        if bold is not None:
            self.register_font(family, bold, weight='bold')
        if italic is not None:
            self.register_font(family, italic, style='italic')
        if bolditalic is not None:
            self.register_font(family, bolditalic, weight='bold', style='italic')

    def register_font(self, font_family, font_path=None, weight='normal', style='normal', rlgFontName=None):
        """
        Register a font identified by its family, weight and style linked to an actual fontfile. 
        Or map an svg font family , weight and style combination to a reportlab fontname.
        """
        NOT_FOUND = (None, False)
        internal_name = FontMap.build_internal_name(font_family, weight, style)
        if rlgFontName is None: # if no reportlabs font name is given, use the internal fontname to register the reportlab font
            rlgFontName = internal_name

        if rlgFontName in STANDARD_FONT_NAMES: # mapping to one of the standard fonts, no need to register
            self._map[internal_name] = {'svg_family': font_family, 'svg_weight': weight, 'svg_style': style, 'rlgFont': rlgFontName}
            return internal_name, True
        
        if internal_name not in STANDARD_FONT_NAMES and font_path is not None:
            try:
                registerFont(TTFont(rlgFontName, font_path))
                self._map[internal_name] = {'svg_family': font_family, 'svg_weight': weight, 'svg_style': style, 'rlgFont': rlgFontName}
                return internal_name, True
            except TTFError:
                return NOT_FOUND
        
    def find_font(self, font_name, weight='normal', style='normal'):
        """Return the font and a Boolean indicating if the match is exact."""
        internal_name = FontMap.build_internal_name(font_name, weight, style)
        # Step 1 check if the font is one of the buildin standard fonts
        if internal_name in STANDARD_FONT_NAMES:
            return internal_name, True
        # Step 2 Check if font is already registered
        elif internal_name in self._map.keys():
            return self._map[internal_name]['rlgFont'], True
        # Step 3 Try to auto register the font
        else:
            # Try first to register the font if it exists as ttf
            guessed_filename = FontMap.guess_font_filename(font_name, weight, style)
            reg_name, exact = self.register_font(font_name, guessed_filename)
            if reg_name is not None:
                return reg_name, exact
            else:
                return FontMap.use_fontconfig(font_name, weight, style)        


_font_map = FontMap()

def register_font(font_name, font_path=None, weight='normal', style='normal', rlgFontName=None):
    """
    Register a font by name or alias and path to font including file extension.
    """
    return _font_map.register_font(font_name, font_path, weight, style, rlgFontName)


def find_font(font_name, weight='normal', style='normal'):
    """Return the font and a Boolean indicating if the match is exact."""
    return _font_map.find_font(font_name, weight, style)

def register_font_family(self, family, normal,  bold=None, italic=None, bolditalic=None):
    _font_map.register_font_family(family, normal, bold, italic, bolditalic)


class NoStrokePath(Path):
    """
    This path object never gets a stroke width whatever the properties it's
    getting assigned.
    """
    def __init__(self, *args, **kwargs):
        copy_from = kwargs.pop('copy_from', None)
        super().__init__(*args, **kwargs)
        if copy_from:
            self.__dict__.update(copy.deepcopy(copy_from.__dict__))

    def getProperties(self, *args, **kwargs):
        # __getattribute__ wouldn't suit, as RL is directly accessing self.__dict__
        props = super().getProperties(*args, **kwargs)
        if 'strokeWidth' in props:
            props['strokeWidth'] = 0
        if 'strokeColor' in props:
            props['strokeColor'] = None
        return props


class ClippingPath(Path):
    def __init__(self, *args, **kwargs):
        copy_from = kwargs.pop('copy_from', None)
        Path.__init__(self, *args, **kwargs)
        if copy_from:
            self.__dict__.update(copy.deepcopy(copy_from.__dict__))
        self.isClipPath = 1

    def getProperties(self, *args, **kwargs):
        props = Path.getProperties(self, *args, **kwargs)
        if 'fillColor' in props:
            props['fillColor'] = None
        if 'strokeColor' in props:
            props['strokeColor'] = None
        return props


class CSSMatcher(cssselect2.Matcher):
    def __init__(self, style_content):
        super().__init__()
        self.rules = tinycss2.parse_stylesheet(
            style_content, skip_comments=True, skip_whitespace=True
        )
        for rule in self.rules:
            if not rule.prelude:
                continue
            selectors = cssselect2.compile_selector_list(rule.prelude)
            selector_string = tinycss2.serialize(rule.prelude)
            content_dict = dict(
                (attr.split(':')[0].strip(), attr.split(':')[1].strip())
                for attr in tinycss2.serialize(rule.content).split(';')
                if ':' in attr
            )
            payload = (selector_string, content_dict)
            for selector in selectors:
                self.add_selector(selector, payload)


# Attribute converters (from SVG to RLG)

class AttributeConverter:
    "An abstract class to locate and convert attributes in a DOM instance."

    def __init__(self):
        self.css_rules = None
        self.main_box = None

    def set_box(self, main_box):
        self.main_box = main_box

    def parseMultiAttributes(self, line):
        """Try parsing compound attribute string.

        Return a dictionary with single attributes in 'line'.
        """

        attrs = line.split(';')
        attrs = [a.strip() for a in attrs]
        attrs = filter(lambda a: len(a) > 0, attrs)

        new_attrs = {}
        for a in attrs:
            k, v = a.split(':')
            k, v = [s.strip() for s in (k, v)]
            new_attrs[k] = v

        return new_attrs

    def findAttr(self, svgNode, name):
        """Search an attribute with some name in some node or above.

        First the node is searched, then its style attribute, then
        the search continues in the node's parent node. If no such
        attribute is found, '' is returned.
        """

        # This needs also to lookup values like "url(#SomeName)"...

        if not svgNode.attrib.get('__rules_applied', False):
            # Apply global styles...
            if self.css_rules is not None:
                if isinstance(svgNode, NodeTracker):
                    svgNode.apply_rules(self.css_rules)
                else:
                    ElementWrapper(svgNode).apply_rules(self.css_rules)
            # ...and locally defined
            if svgNode.attrib.get("style"):
                attrs = self.parseMultiAttributes(svgNode.attrib.get("style"))
                for key, val in attrs.items():
                    # lxml nodes cannot accept attributes starting with '-'
                    if not key.startswith('-'):
                        svgNode.attrib[key] = val
                svgNode.attrib['__rules_applied'] = '1'

        attr_value = svgNode.attrib.get(name, '').strip()

        if attr_value and attr_value != "inherit":
            return attr_value
        if svgNode.getparent() is not None:
            return self.findAttr(svgNode.getparent(), name)
        return ''

    def getAllAttributes(self, svgNode):
        "Return a dictionary of all attributes of svgNode or those inherited by it."

        dict = {}

        if node_name(svgNode.getparent()) == 'g':
            dict.update(self.getAllAttributes(svgNode.getparent()))

        style = svgNode.attrib.get("style")
        if style:
            d = self.parseMultiAttributes(style)
            dict.update(d)

        for key, value in svgNode.attrib.items():
            if key != "style":
                dict[key] = value

        return dict

    def id(self, svgAttr):
        "Return attribute as is."
        return svgAttr

    def convertTransform(self, svgAttr):
        """Parse transform attribute string.

        E.g. "scale(2) translate(10,20)"
             -> [("scale", 2), ("translate", (10,20))]
        """

        line = svgAttr.strip()

        ops = line[:]
        brackets = []
        indices = []
        for i, lin in enumerate(line):
            if lin in "()":
                brackets.append(i)
        for i in range(0, len(brackets), 2):
            bi, bj = brackets[i], brackets[i+1]
            subline = line[bi+1:bj]
            subline = subline.strip()
            subline = subline.replace(',', ' ')
            subline = re.sub("[ ]+", ',', subline)
            try:
                if ',' in subline:
                    indices.append(tuple(float(num) for num in subline.split(',')))
                else:
                    indices.append(float(subline))
            except ValueError:
                continue
            ops = ops[:bi] + ' '*(bj-bi+1) + ops[bj+1:]
        ops = ops.replace(',', ' ').split()

        if len(ops) != len(indices):
            logger.warning("Unable to parse transform expression '%s'" % svgAttr)
            return []

        result = []
        for i, op in enumerate(ops):
            result.append((op, indices[i]))

        return result


class Svg2RlgAttributeConverter(AttributeConverter):
    "A concrete SVG to RLG attribute converter."

    def __init__(self, color_converter=None, font_map=None):
        super().__init__()
        self.color_converter = color_converter or self.identity_color_converter
        self._font_map = _font_map
        if font_map is not None:
            self._font_map = font_map

    @staticmethod
    def identity_color_converter(c):
        return c

    @staticmethod
    def split_attr_list(attr):
        return shlex.split(attr.strip().replace(',', ' '))

    def convertLength(self, svgAttr, em_base=12, attr_name=None, default=0.0):
        "Convert length to points."

        text = svgAttr.replace(',', ' ').strip()
        if not text:
            return default
        if ' ' in text:
            # Multiple length values, returning a list
            return [
                self.convertLength(val, em_base=em_base, attr_name=attr_name, default=default)
                for val in self.split_attr_list(text)
            ]

        if text.endswith('%'):
            if self.main_box is None:
                logger.error("Unable to resolve percentage unit without a main box")
                return float(text[:-1])
            if attr_name is None:
                logger.error("Unable to resolve percentage unit without knowing the node name")
                return float(text[:-1])
            if attr_name in ('x', 'cx', 'x1', 'x2', 'width'):
                full = self.main_box.width
            elif attr_name in ('y', 'cy', 'y1', 'y2', 'height'):
                full = self.main_box.height
            else:
                logger.error("Unable to detect if node '%s' is width or height" % attr_name)
                return float(text[:-1])
            return float(text[:-1]) / 100 * full
        elif text.endswith("pc"):
            return float(text[:-2]) * pica
        elif text.endswith("pt"):
            return float(text[:-2]) * 1.25
        elif text.endswith("em"):
            return float(text[:-2]) * em_base
        elif text.endswith("px"):
            return float(text[:-2])

        if "ex" in text:
            logger.warning("Ignoring unit ex")
            text = text.replace("ex", '')

        text = text.strip()
        length = toLength(text)  # this does the default measurements such as mm and cm

        return length

    def convertLengthList(self, svgAttr):
        """Convert a list of lengths."""
        return [self.convertLength(a) for a in self.split_attr_list(svgAttr)]

    def convertOpacity(self, svgAttr):
        return float(svgAttr)

    def convertFillRule(self, svgAttr):
        return {
            'nonzero': FILL_NON_ZERO,
            'evenodd': FILL_EVEN_ODD,
        }.get(svgAttr, '')

    def convertColor(self, svgAttr):
        "Convert string to a RL color object."

        # This needs also to lookup values like "url(#SomeName)"...

        text = svgAttr
        if not text or text == "none":
            return None

        if text == "currentColor":
            return "currentColor"
        if len(text) in (7, 9) and text[0] == '#':
            color = colors.HexColor(text, hasAlpha=len(text) == 9)
        elif len(text) == 4 and text[0] == '#':
            color = colors.HexColor('#' + 2*text[1] + 2*text[2] + 2*text[3])
        elif len(text) == 5 and text[0] == '#':
            color = colors.HexColor(
                '#' + 2*text[1] + 2*text[2] + 2*text[3] + 2*text[4], hasAlpha=True
            )
        else:
            # Should handle pcmyk|cmyk|rgb|hsl values (including 'a' for alpha)
            color = colors.cssParse(text)
            if color is None:
                # Test if text is a predefined color constant
                try:
                    color = getattr(colors, text)
                except AttributeError:
                    pass
        if color is None:
            logger.warning("Can't handle color: %s" % text)
        else:
            return self.color_converter(color)

    def convertLineJoin(self, svgAttr):
        return {"miter": 0, "round": 1, "bevel": 2}[svgAttr]

    def convertLineCap(self, svgAttr):
        return {"butt": 0, "round": 1, "square": 2}[svgAttr]

    def convertDashArray(self, svgAttr):
        strokeDashArray = self.convertLengthList(svgAttr)
        return strokeDashArray

    def convertDashOffset(self, svgAttr):
        strokeDashOffset = self.convertLength(svgAttr)
        return strokeDashOffset

    def convertFontFamily(self, fontAttr, weightAttr='normal', styleAttr='normal'):
        if not fontAttr:
            return ''
        # split the fontAttr in actual font family names
        font_names = self.split_attr_list(fontAttr)

        non_exact_matches = []
        for font_name in font_names:
            font_name, exact = self._font_map.find_font(font_name, weightAttr, styleAttr)
            if exact:
                return font_name
            elif font_name:
                non_exact_matches.append(font_name)
        if non_exact_matches:
            return non_exact_matches[0]
        else:
            logger.warning(f"Unable to find a suitable font for 'font-family:{fontAttr}', weight:{weightAttr}, style:{styleAttr}")
            return DEFAULT_FONT_NAME


class ElementWrapper:
    """
    lxml element wrapper to partially match the API from cssselect2.ElementWrapper
    so as element can be passed to rules.match().
    """
    in_html_document = False

    def __init__(self, obj):
        self.object = obj

    @property
    def id(self):
        return self.object.attrib.get('id')

    @property
    def etree_element(self):
        return self.object

    @property
    def parent(self):
        par = self.object.getparent()
        return ElementWrapper(par) if par is not None else None

    @property
    def classes(self):
        cl = self.object.attrib.get('class')
        return split_whitespace(cl) if cl is not None else []

    @property
    def local_name(self):
        return node_name(self.object)

    @property
    def namespace_url(self):
        if '}' in self.object.tag:
            self.object.tag.split('}')[0][1:]

    def iter_ancestors(self):
        element = self
        while element.parent is not None:
            element = element.parent
            yield element

    def apply_rules(self, rules):
        matches = rules.match(self)
        for match in matches:
            attr_dict = match[3][1]
            for attr, val in attr_dict.items():
                try:
                    self.object.attrib[attr] = val
                except ValueError:
                    pass
        # Set marker on the node to not apply rules more than once
        self.object.set('__rules_applied', '1')


class NodeTracker(ElementWrapper):
    """An object wrapper keeping track of arguments to certain method calls.

    Instances wrap an object and store all arguments to one special
    method, getAttribute(name), in a list of unique elements, usedAttrs.
    """

    def __init__(self, obj):
        super().__init__(obj)
        self.usedAttrs = []

    def __repr__(self):
        return '<NodeTracker for node %s>' % self.object

    def getAttribute(self, name):
        # add argument to the history, if not already present
        if name not in self.usedAttrs:
            self.usedAttrs.append(name)
        # forward call to wrapped object
        return self.object.attrib.get(name, '')

    def __getattr__(self, name):
        # forward attribute access to wrapped object
        return getattr(self.object, name)


class CircularRefError(Exception):
    pass


class ExternalSVG:
    def __init__(self, path, renderer):
        self.root_node = load_svg_file(path)
        self.renderer = SvgRenderer(
            path, parent_svgs=renderer._parent_chain + [renderer.source_path]
        )
        self.rendered = False

    def get_fragment(self, fragment):
        if not self.rendered:
            self.renderer.render(self.root_node)
            self.rendered = True
        return self.renderer.definitions.get(fragment)


# ## the main meat ###

class SvgRenderer:
    """Renderer that renders an SVG file on a ReportLab Drawing instance.

    This is the base class for walking over an SVG DOM document and
    transforming it into a ReportLab Drawing instance.
    """

    def __init__(self, path, color_converter=None, parent_svgs=None, font_map=None):
        self.source_path = path
        self._parent_chain = parent_svgs or []  # To detect circular refs.
        self.attrConverter = Svg2RlgAttributeConverter(color_converter=color_converter, font_map=font_map)
        self.shape_converter = Svg2RlgShapeConverter(path, self.attrConverter)
        self.handled_shapes = self.shape_converter.get_handled_shapes()
        self.definitions = {}
        self.waiting_use_nodes = defaultdict(list)
        self._external_svgs = {}

    def render(self, svg_node):
        node = NodeTracker(svg_node)
        view_box = self.get_box(node, default_box=True)
        # Knowing the main box is useful for percentage units
        self.attrConverter.set_box(view_box)

        main_group = self.renderSvg(node, outermost=True)
        for xlink in self.waiting_use_nodes.keys():
            logger.debug("Ignoring unavailable object width ID '%s'." % xlink)

        main_group.translate(0 - view_box.x, -view_box.height - view_box.y)

        width, height = self.shape_converter.convert_length_attrs(
            svg_node, "width", "height", defaults=(view_box.width, view_box.height)
        )
        drawing = Drawing(width, height)
        drawing.add(main_group)
        return drawing

    def renderNode(self, node, parent=None):
        n = NodeTracker(node)
        nid = n.getAttribute("id")
        ignored = False
        item = None
        name = node_name(node)

        clipping = self.get_clippath(n)
        if name == "svg":
            item = self.renderSvg(n)
            parent.add(item)
        elif name == "defs":
            ignored = True  # defs are handled in the initial rendering phase.
        elif name == 'a':
            item = self.renderA(n)
            parent.add(item)
        elif name == 'g':
            display = n.getAttribute("display")
            item = self.renderG(n, clipping=clipping)
            if display != "none":
                parent.add(item)
        elif name == "style":
            self.renderStyle(n)
        elif name == "symbol":
            item = self.renderSymbol(n)
            parent.add(item)
        elif name == "use":
            item = self.renderUse(n, clipping=clipping)
            parent.add(item)
        elif name == "clipPath":
            item = self.renderG(n)
        elif name in self.handled_shapes:
            if name == 'image':
                # We resolve the image target at renderer level because it can point
                # to another SVG file or node which has to be rendered too.
                target = self.xlink_href_target(n)
                if target is None:
                    return
                elif isinstance(target, tuple):
                    # This is SVG content needed to be rendered
                    gr = Group()
                    renderer, node = target
                    renderer.renderNode(node, parent=gr)
                    self.apply_node_attr_to_group(n, gr)
                    parent.add(gr)
                    return
                else:
                    # Attaching target to node, so we can get it back in convertImage
                    n._resolved_target = target

            item = self.shape_converter.convertShape(name, n, clipping)
            display = n.getAttribute("display")
            if item and display != "none":
                parent.add(item)
        else:
            ignored = True
            logger.debug("Ignoring node: %s" % name)

        if not ignored:
            if nid and item:
                self.definitions[nid] = node
                # preserve id to keep track of svg objects
                # and simplify further analyses of generated document
                item.setProperties({'svgid': nid})
                # labels are used in inkscape to name specific groups as layers
                # preserving them simplify extraction of feature from the generated document
                label_attrs = [v for k, v in node.attrib.items() if 'label' in k]
                if len(label_attrs) == 1:
                    label, = label_attrs
                    item.setProperties({'label': label})
            if nid in self.waiting_use_nodes.keys():
                to_render = self.waiting_use_nodes.pop(nid)
                for use_node, group in to_render:
                    self.renderUse(use_node, group=group)
            self.print_unused_attributes(node, n)

    def get_clippath(self, node):
        """
        Return the clipping Path object referenced by the node 'clip-path'
        attribute, if any.
        """
        def get_shape_from_group(group):
            for elem in group.contents:
                if isinstance(elem, Group):
                    return get_shape_from_group(elem)
                elif isinstance(elem, SolidShape):
                    return elem

        def get_shape_from_node(node):
            for child in node.getchildren():
                if node_name(child) == 'path':
                    group = self.shape_converter.convertShape('path', NodeTracker(child))
                    return group.contents[-1]
                elif node_name(child) == 'use':
                    grp = self.renderUse(NodeTracker(child))
                    return get_shape_from_group(grp)
                elif node_name(child) == 'rect':
                    return self.shape_converter.convertRect(NodeTracker(child))
                else:
                    return get_shape_from_node(child)

        clip_path = node.getAttribute('clip-path')
        if not clip_path:
            return
        m = re.match(r'url\(#([^\)]*)\)', clip_path)
        if not m:
            return
        ref = m.groups()[0]
        if ref not in self.definitions:
            logger.warning("Unable to find a clipping path with id %s" % ref)
            return

        shape = get_shape_from_node(self.definitions[ref])
        if isinstance(shape, Rect):
            # It is possible to use a rect as a clipping path in an svg, so we
            # need to convert it to a path for rlg.
            x1, y1, x2, y2 = shape.getBounds()
            cp = ClippingPath()
            cp.moveTo(x1, y1)
            cp.lineTo(x2, y1)
            cp.lineTo(x2, y2)
            cp.lineTo(x1, y2)
            cp.closePath()
            # Copy the styles from the rect to the clipping path.
            copy_shape_properties(shape, cp)
            return cp
        elif isinstance(shape, Path):
            return ClippingPath(copy_from=shape)
        elif shape:
            logging.error("Unsupported shape type %s for clipping" % shape.__class__.__name__)

    def print_unused_attributes(self, node, n):
        if logger.level > logging.DEBUG:
            return
        all_attrs = self.attrConverter.getAllAttributes(node).keys()
        unused_attrs = [attr for attr in all_attrs if attr not in n.usedAttrs]
        if unused_attrs:
            logger.debug("Unused attrs: %s %s" % (node_name(n), unused_attrs))

    def apply_node_attr_to_group(self, node, group):
        getAttr = node.getAttribute
        transform, x, y = map(getAttr, ("transform", "x", "y"))
        if x or y:
            transform += " translate(%s, %s)" % (x or '0', y or '0')
        if transform:
            self.shape_converter.applyTransformOnGroup(transform, group)

    def xlink_href_target(self, node, group=None):
        """
        Return either:
            - a tuple (renderer, node) when the the xlink:href attribute targets
              a vector file or node
            - the path to an image file for any raster image targets
            - None if any problem occurs
        """
        xlink_href = node.attrib.get('{http://www.w3.org/1999/xlink}href')
        if not xlink_href:
            return None

        # First handle any raster embedded image data
        match = re.match(r"^data:image/(jpeg|png);base64", xlink_href)
        if match:
            img_format = match.groups()[0]
            image_data = base64.decodebytes(xlink_href[(match.span(0)[1] + 1):].encode('ascii'))
            file_indicator, path = tempfile.mkstemp(suffix='.%s' % img_format)
            with open(path, 'wb') as fh:
                fh.write(image_data)
            # Close temporary file (as opened by tempfile.mkstemp)
            os.close(file_indicator)
            # this needs to be removed later, not here...
            # if exists(path): os.remove(path)
            return path

        # From here, we can assume this is a path.
        if '#' in xlink_href:
            iri, fragment = xlink_href.split('#', 1)
        else:
            iri, fragment = xlink_href, None

        if iri:
            # Only local relative paths are supported yet
            if not isinstance(self.source_path, str):
                logger.error(
                    "Unable to resolve image path '%s' as the SVG source is not "
                    "a file system path." % iri
                )
                return None
            path = os.path.normpath(os.path.join(os.path.dirname(self.source_path), iri))
            if not os.access(path, os.R_OK):
                return None
            if path == self.source_path:
                # Self-referencing, ignore the IRI part
                iri = None

        if iri:
            if path.endswith('.svg'):
                if path in self._parent_chain:
                    logger.error("Circular reference detected in file.")
                    raise CircularRefError()
                if path not in self._external_svgs:
                    self._external_svgs[path] = ExternalSVG(path, self)
                ext_svg = self._external_svgs[path]
                if ext_svg.root_node is not None:
                    if fragment:
                        ext_frag = ext_svg.get_fragment(fragment)
                        if ext_frag is not None:
                            return ext_svg.renderer, ext_frag
                    else:
                        return ext_svg.renderer, ext_svg.root_node
            else:
                # A raster image path
                try:
                    # This will catch invalid images
                    PDFImage(path, 0, 0)
                except IOError:
                    logger.error("Unable to read the image %s. Skipping..." % path)
                    return None
                return path

        elif fragment:
            # A pointer to an internal definition
            if fragment in self.definitions:
                return self, self.definitions[fragment]
            else:
                # The missing definition should appear later in the file
                self.waiting_use_nodes[fragment].append((node, group))
                return DELAYED

    def renderTitle_(self, node):
        # Main SVG title attr. could be used in the PDF document info field.
        pass

    def renderDesc_(self, node):
        # Main SVG desc. attr. could be used in the PDF document info field.
        pass

    def get_box(self, svg_node, default_box=False):
        view_box = svg_node.getAttribute("viewBox")
        if view_box:
            view_box = self.attrConverter.convertLengthList(view_box)
            return Box(*view_box)
        if default_box:
            width, height = map(svg_node.getAttribute, ("width", "height"))
            width, height = map(self.attrConverter.convertLength, (width, height))
            return Box(0, 0, width, height)

    def renderSvg(self, node, outermost=False):
        _saved_preserve_space = self.shape_converter.preserve_space
        self.shape_converter.preserve_space = node.getAttribute("{%s}space" % XML_NS) == 'preserve'
        view_box = self.get_box(node, default_box=True)
        _saved_box = self.attrConverter.main_box
        if view_box:
            self.attrConverter.set_box(view_box)

        # Rendering all definition nodes first.
        svg_ns = node.nsmap.get(None)
        for def_node in node.iterdescendants('{%s}defs' % svg_ns if svg_ns else 'defs'):
            self.renderG(NodeTracker(def_node))

        group = Group()
        for child in node.getchildren():
            self.renderNode(child, group)
        self.shape_converter.preserve_space = _saved_preserve_space
        self.attrConverter.set_box(_saved_box)

        # Translating
        if not outermost:
            x, y = self.shape_converter.convert_length_attrs(node, "x", "y")
            if x or y:
                group.translate(x or 0, y or 0)

        # Scaling
        if not view_box and outermost:
            # Apply only the 'reverse' y-scaling (PDF 0,0 is bottom left)
            group.scale(1, -1)
        elif view_box:
            x_scale, y_scale = 1, 1
            width, height = self.shape_converter.convert_length_attrs(
                node, "width", "height", defaults=(None,) * 2
            )
            if height is not None and view_box.height != height:
                y_scale = height / view_box.height
            if width is not None and view_box.width != width:
                x_scale = width / view_box.width
            group.scale(x_scale, y_scale * (-1 if outermost else 1))

        return group

    def renderG(self, node, clipping=None, display=1):
        getAttr = node.getAttribute
        id, transform = map(getAttr, ("id", "transform"))
        gr = Group()
        if clipping:
            gr.add(clipping)
        for child in node.getchildren():
            item = self.renderNode(child, parent=gr)
            if item and display:
                gr.add(item)

        if transform:
            self.shape_converter.applyTransformOnGroup(transform, gr)

        return gr

    def renderStyle(self, node):
        self.attrConverter.css_rules = CSSMatcher(node.text)

    def renderSymbol(self, node):
        return self.renderG(node, display=0)

    def renderA(self, node):
        # currently nothing but a group...
        # there is no linking info stored in shapes, maybe a group should?
        return self.renderG(node)

    def renderUse(self, node, group=None, clipping=None):
        if group is None:
            group = Group()

        try:
            item = self.xlink_href_target(node, group=group)
        except CircularRefError:
            node.parent.object.remove(node.object)
            return group
        if item is None:
            return
        elif isinstance(item, str):
            logger.error("<use> nodes cannot reference bitmap image files")
            return
        elif item is DELAYED:
            return group
        else:
            item = item[1]  # [0] is the renderer, not used here.

        if clipping:
            group.add(clipping)
        if len(node.getchildren()) == 0:
            # Append a copy of the referenced node as the <use> child (if not already done)
            node.append(copy.deepcopy(item))
        self.renderNode(node.getchildren()[-1], parent=group)
        self.apply_node_attr_to_group(node, group)
        return group


class SvgShapeConverter:
    """An abstract SVG shape converter.

    Implement subclasses with methods named 'convertX(node)', where
    'X' should be the capitalised name of an SVG node element for
    shapes, like 'Rect', 'Circle', 'Line', etc.

    Each of these methods should return a shape object appropriate
    for the target format.
    """
    def __init__(self, path, attrConverter=None):
        self.attrConverter = attrConverter or Svg2RlgAttributeConverter()
        self.svg_source_file = path
        self.preserve_space = False

    @classmethod
    def get_handled_shapes(cls):
        """Dynamically determine a list of handled shape elements based on
           convert<shape> method existence.
        """
        return [key[7:].lower() for key in dir(cls) if key.startswith('convert')]


class Svg2RlgShapeConverter(SvgShapeConverter):
    """Converter from SVG shapes to RLG (ReportLab Graphics) shapes."""

    def convertShape(self, name, node, clipping=None):
        method_name = "convert%s" % name.capitalize()
        shape = getattr(self, method_name)(node)
        if not shape:
            return
        if name not in ('path', 'polyline', 'text'):
            # Only apply style where the convert method did not apply it.
            self.applyStyleOnShape(shape, node)
        transform = node.getAttribute("transform")
        if not (transform or clipping):
            return shape
        else:
            group = Group()
            if transform:
                self.applyTransformOnGroup(transform, group)
            if clipping:
                group.add(clipping)
            group.add(shape)
            return group

    def convert_length_attrs(self, node, *attrs, em_base=None, **kwargs):
        # Support node both as NodeTracker or lxml node
        getAttr = (
            node.getAttribute if hasattr(node, 'getAttribute')
            else lambda attr: node.attrib.get(attr, '')
        )
        convLength = self.attrConverter.convertLength
        defaults = kwargs.get('defaults', (0.0,) * len(attrs))
        return [
            convLength(getAttr(attr), attr_name=attr, em_base=em_base, default=default)
            for attr, default in zip(attrs, defaults)
        ]

    def convertLine(self, node):
        x1, y1, x2, y2 = self.convert_length_attrs(node, 'x1', 'y1', 'x2', 'y2')
        return Line(x1, y1, x2, y2)

    def convertRect(self, node):
        x, y, width, height, rx, ry = self.convert_length_attrs(
            node, 'x', 'y', 'width', 'height', 'rx', 'ry'
        )
        if rx > (width / 2):
            rx = width / 2
        if ry > (height / 2):
            ry = height / 2
        return Rect(x, y, width, height, rx=rx, ry=ry)

    def convertCircle(self, node):
        # not rendered if r == 0, error if r < 0.
        cx, cy, r = self.convert_length_attrs(node, 'cx', 'cy', 'r')
        return Circle(cx, cy, r)

    def convertEllipse(self, node):
        cx, cy, rx, ry = self.convert_length_attrs(node, 'cx', 'cy', 'rx', 'ry')
        width, height = rx, ry
        return Ellipse(cx, cy, width, height)

    def convertPolyline(self, node):
        points = node.getAttribute("points")
        points = points.replace(',', ' ')
        points = points.split()
        points = list(map(self.attrConverter.convertLength, points))
        if len(points) % 2 != 0 or len(points) == 0:
            # Odd number of coordinates or no coordinates, invalid polyline
            return None

        polyline = PolyLine(points)
        self.applyStyleOnShape(polyline, node)
        has_fill = self.attrConverter.findAttr(node, 'fill') not in ('', 'none')

        if has_fill:
            # ReportLab doesn't fill polylines, so we are creating a polygon
            # polygon copy of the polyline, but without stroke.
            group = Group()
            polygon = Polygon(points)
            self.applyStyleOnShape(polygon, node)
            polygon.strokeColor = None
            group.add(polygon)
            group.add(polyline)
            return group

        return polyline

    def convertPolygon(self, node):
        points = node.getAttribute("points")
        points = points.replace(',', ' ')
        points = points.split()
        points = list(map(self.attrConverter.convertLength, points))
        if len(points) % 2 != 0 or len(points) == 0:
            # Odd number of coordinates or no coordinates, invalid polygon
            return None
        shape = Polygon(points)

        return shape

    def clean_text(self, text, preserve_space):
        """Text cleaning as per https://www.w3.org/TR/SVG/text.html#WhiteSpace
        """
        if text is None:
            return
        if preserve_space:
            text = text.replace('\r\n', ' ').replace('\n', ' ').replace('\t', ' ')
        else:
            text = text.replace('\r\n', '').replace('\n', '').replace('\t', ' ')
            text = text.strip()
            while ('  ' in text):
                text = text.replace('  ', ' ')
        return text

    def convertText(self, node):
        attrConv = self.attrConverter
        xml_space = node.getAttribute("{%s}space" % XML_NS)
        if xml_space:
            preserve_space = xml_space == 'preserve'
        else:
            preserve_space = self.preserve_space

        gr = Group()

        frag_lengths = []

        dx0, dy0 = 0, 0
        x1, y1 = 0, 0
        ff = attrConv.findAttr(node, "font-family") or DEFAULT_FONT_NAME
        fw = attrConv.findAttr(node, "font-weight") or DEFAULT_FONT_WEIGHT
        fstyle = attrConv.findAttr(node, "font-style") or DEFAULT_FONT_STYLE
        ff = attrConv.convertFontFamily(ff, fw, fstyle)
        fs = attrConv.findAttr(node, "font-size") or "12"
        fs = attrConv.convertLength(fs)
        x, y = self.convert_length_attrs(node, 'x', 'y', em_base=fs)
        for c in itertools.chain([node], node.getchildren()):
            has_x, has_y = False, False
            dx, dy = 0, 0
            baseLineShift = 0
            if node_name(c) in ('text', 'tspan'):
                text = self.clean_text(c.text, preserve_space)
                if not text:
                    continue
                x1, y1, dx, dy = self.convert_length_attrs(c, 'x', 'y', 'dx', 'dy', em_base=fs)
                has_x, has_y = (c.attrib.get('x', '') != '', c.attrib.get('y', '') != '')
                dx0 = dx0 + (dx[0] if isinstance(dx, list) else dx)
                dy0 = dy0 + (dy[0] if isinstance(dy, list) else dy)
                baseLineShift = c.attrib.get("baseline-shift", '0')
                if baseLineShift in ("sub", "super", "baseline"):
                    baseLineShift = {"sub": -fs/2, "super": fs/2, "baseline": 0}[baseLineShift]
                else:
                    baseLineShift = attrConv.convertLength(baseLineShift, em_base=fs)
            else:
                continue

            frag_lengths.append(stringWidth(text, ff, fs))

            # When x, y, dx, or dy is a list, we calculate position for each char of text.
            if any(isinstance(val, list) for val in (x1, y1, dx, dy)):
                if has_x:
                    xlist = x1 if isinstance(x1, list) else [x1]
                else:
                    xlist = [x + dx0 + sum(frag_lengths[:-1])]
                if has_y:
                    ylist = y1 if isinstance(y1, list) else [y1]
                else:
                    ylist = [y + dy0]
                dxlist = dx if isinstance(dx, list) else [dx]
                dylist = dy if isinstance(dy, list) else [dy]
                last_x, last_y, last_char = xlist[0], ylist[0], ''
                for char_x, char_y, char_dx, char_dy, char in itertools.zip_longest(
                        xlist, ylist, dxlist, dylist, text):
                    if char is None:
                        break
                    if char_dx is None:
                        char_dx = 0
                    if char_dy is None:
                        char_dy = 0
                    new_x = char_dx + (
                        last_x + stringWidth(last_char, ff, fs) if char_x is None else char_x
                    )
                    new_y = char_dy + (last_y if char_y is None else char_y)
                    shape = String(new_x, -(new_y - baseLineShift), char)
                    self.applyStyleOnShape(shape, node)
                    if node_name(c) == 'tspan':
                        self.applyStyleOnShape(shape, c)
                    gr.add(shape)
                    last_x = new_x
                    last_y = new_y
                    last_char = char
            else:
                new_x = (x1 + dx) if has_x else (x + dx0 + sum(frag_lengths[:-1]))
                new_y = (y1 + dy) if has_y else (y + dy0)
                shape = String(new_x, -(new_y - baseLineShift), text)
                self.applyStyleOnShape(shape, node)
                if node_name(c) == 'tspan':
                    self.applyStyleOnShape(shape, c)
                gr.add(shape)

        gr.scale(1, -1)

        return gr

    def convertPath(self, node):
        d = node.getAttribute('d')
        if not d:
            return None
        normPath = normalise_svg_path(d)
        path = Path()
        points = path.points
        # Track subpaths needing to be closed later
        unclosed_subpath_pointers = []
        subpath_start = []
        lastop = ''

        for i in range(0, len(normPath), 2):
            op, nums = normPath[i:i+2]

            if op in ('m', 'M') and i > 0 and path.operators[-1] != _CLOSEPATH:
                unclosed_subpath_pointers.append(len(path.operators))

            # moveto absolute
            if op == 'M':
                path.moveTo(*nums)
                subpath_start = points[-2:]
            # lineto absolute
            elif op == 'L':
                path.lineTo(*nums)

            # moveto relative
            elif op == 'm':
                if len(points) >= 2:
                    if lastop in ('Z', 'z'):
                        starting_point = subpath_start
                    else:
                        starting_point = points[-2:]
                    xn, yn = starting_point[0] + nums[0], starting_point[1] + nums[1]
                    path.moveTo(xn, yn)
                else:
                    path.moveTo(*nums)
                subpath_start = points[-2:]
            # lineto relative
            elif op == 'l':
                xn, yn = points[-2] + nums[0], points[-1] + nums[1]
                path.lineTo(xn, yn)

            # horizontal/vertical line absolute
            elif op == 'H':
                path.lineTo(nums[0], points[-1])
            elif op == 'V':
                path.lineTo(points[-2], nums[0])

            # horizontal/vertical line relative
            elif op == 'h':
                path.lineTo(points[-2] + nums[0], points[-1])
            elif op == 'v':
                path.lineTo(points[-2], points[-1] + nums[0])

            # cubic bezier, absolute
            elif op == 'C':
                path.curveTo(*nums)
            elif op == 'S':
                x2, y2, xn, yn = nums
                if len(points) < 4 or lastop not in {'c', 'C', 's', 'S'}:
                    xp, yp, x0, y0 = points[-2:] * 2
                else:
                    xp, yp, x0, y0 = points[-4:]
                xi, yi = x0 + (x0 - xp), y0 + (y0 - yp)
                path.curveTo(xi, yi, x2, y2, xn, yn)

            # cubic bezier, relative
            elif op == 'c':
                xp, yp = points[-2:]
                x1, y1, x2, y2, xn, yn = nums
                path.curveTo(xp + x1, yp + y1, xp + x2, yp + y2, xp + xn, yp + yn)
            elif op == 's':
                x2, y2, xn, yn = nums
                if len(points) < 4 or lastop not in {'c', 'C', 's', 'S'}:
                    xp, yp, x0, y0 = points[-2:] * 2
                else:
                    xp, yp, x0, y0 = points[-4:]
                xi, yi = x0 + (x0 - xp), y0 + (y0 - yp)
                path.curveTo(xi, yi, x0 + x2, y0 + y2, x0 + xn, y0 + yn)

            # quadratic bezier, absolute
            elif op == 'Q':
                x0, y0 = points[-2:]
                x1, y1, xn, yn = nums
                (x0, y0), (x1, y1), (x2, y2), (xn, yn) = \
                    convert_quadratic_to_cubic_path((x0, y0), (x1, y1), (xn, yn))
                path.curveTo(x1, y1, x2, y2, xn, yn)
            elif op == 'T':
                if len(points) < 4:
                    xp, yp, x0, y0 = points[-2:] * 2
                else:
                    xp, yp, x0, y0 = points[-4:]
                xi, yi = x0 + (x0 - xp), y0 + (y0 - yp)
                xn, yn = nums
                (x0, y0), (x1, y1), (x2, y2), (xn, yn) = \
                    convert_quadratic_to_cubic_path((x0, y0), (xi, yi), (xn, yn))
                path.curveTo(x1, y1, x2, y2, xn, yn)

            # quadratic bezier, relative
            elif op == 'q':
                x0, y0 = points[-2:]
                x1, y1, xn, yn = nums
                x1, y1, xn, yn = x0 + x1, y0 + y1, x0 + xn, y0 + yn
                (x0, y0), (x1, y1), (x2, y2), (xn, yn) = \
                    convert_quadratic_to_cubic_path((x0, y0), (x1, y1), (xn, yn))
                path.curveTo(x1, y1, x2, y2, xn, yn)
            elif op == 't':
                if len(points) < 4:
                    xp, yp, x0, y0 = points[-2:] * 2
                else:
                    xp, yp, x0, y0 = points[-4:]
                x0, y0 = points[-2:]
                xn, yn = nums
                xn, yn = x0 + xn, y0 + yn
                xi, yi = x0 + (x0 - xp), y0 + (y0 - yp)
                (x0, y0), (x1, y1), (x2, y2), (xn, yn) = \
                    convert_quadratic_to_cubic_path((x0, y0), (xi, yi), (xn, yn))
                path.curveTo(x1, y1, x2, y2, xn, yn)

            # elliptical arc
            elif op in ('A', 'a'):
                rx, ry, phi, fA, fS, x2, y2 = nums
                x1, y1 = points[-2:]
                if op == 'a':
                    x2 += x1
                    y2 += y1
                if abs(rx) <= 1e-10 or abs(ry) <= 1e-10:
                    path.lineTo(x2, y2)
                else:
                    bp = bezier_arc_from_end_points(x1, y1, rx, ry, phi, fA, fS, x2, y2)
                    for _, _, x1, y1, x2, y2, xn, yn in bp:
                        path.curveTo(x1, y1, x2, y2, xn, yn)

            # close path
            elif op in ('Z', 'z'):
                path.closePath()

            else:
                logger.debug("Suspicious path operator: %s" % op)
            lastop = op

        gr = Group()
        self.applyStyleOnShape(path, node)

        if path.operators[-1] != _CLOSEPATH:
            unclosed_subpath_pointers.append(len(path.operators))

        if unclosed_subpath_pointers and path.fillColor is not None:
            # ReportLab doesn't fill unclosed paths, so we are creating a copy
            # of the path with all subpaths closed, but without stroke.
            # https://bitbucket.org/rptlab/reportlab/issues/99/
            closed_path = NoStrokePath(copy_from=path)
            for pointer in reversed(unclosed_subpath_pointers):
                closed_path.operators.insert(pointer, _CLOSEPATH)
            gr.add(closed_path)
            path.fillColor = None

        gr.add(path)
        return gr

    def convertImage(self, node):
        if not haveImages:
            logger.warning(
                "Unable to handle embedded images. Maybe the pillow library is missing?"
            )
            return None

        x, y, width, height = self.convert_length_attrs(node, 'x', 'y', 'width', 'height')
        image = node._resolved_target
        image = Image(int(x), int(y + height), int(width), int(height), image)

        group = Group(image)
        group.translate(0, (y + height) * 2)
        group.scale(1, -1)
        return group

    def applyTransformOnGroup(self, transform, group):
        """Apply an SVG transformation to a RL Group shape.

        The transformation is the value of an SVG transform attribute
        like transform="scale(1, -1) translate(10, 30)".

        rotate(<angle> [<cx> <cy>]) is equivalent to:
          translate(<cx> <cy>) rotate(<angle>) translate(-<cx> -<cy>)
        """

        tr = self.attrConverter.convertTransform(transform)
        for op, values in tr:
            if op == "scale":
                if not isinstance(values, tuple):
                    values = (values, values)
                group.scale(*values)
            elif op == "translate":
                if isinstance(values, (int, float)):
                    # From the SVG spec: If <ty> is not provided, it is assumed to be zero.
                    values = values, 0
                group.translate(*values)
            elif op == "rotate":
                if not isinstance(values, tuple) or len(values) == 1:
                    group.rotate(values)
                elif len(values) == 3:
                    angle, cx, cy = values
                    group.translate(cx, cy)
                    group.rotate(angle)
                    group.translate(-cx, -cy)
            elif op == "skewX":
                group.skew(values, 0)
            elif op == "skewY":
                group.skew(0, values)
            elif op == "matrix":
                group.transform = values
            else:
                logger.debug("Ignoring transform: %s %s" % (op, values))

    def applyStyleOnShape(self, shape, node, only_explicit=False):
        """
        Apply styles from an SVG element to an RLG shape.
        If only_explicit is True, only attributes really present are applied.
        """

        # RLG-specific: all RLG shapes
        "Apply style attributes of a sequence of nodes to an RL shape."

        # tuple format: (svgAttributes, rlgAttr, converter, default)
        mappingN = (
            (["fill"], "fillColor", "convertColor", ["black"]),
            (["fill-opacity"], "fillOpacity", "convertOpacity", [1]),
            (["fill-rule"], "_fillRule", "convertFillRule", ["nonzero"]),
            (["stroke"], "strokeColor", "convertColor", ["none"]),
            (["stroke-width"], "strokeWidth", "convertLength", ["1"]),
            (["stroke-opacity"], "strokeOpacity", "convertOpacity", [1]),
            (["stroke-linejoin"], "strokeLineJoin", "convertLineJoin", ["0"]),
            (["stroke-linecap"], "strokeLineCap", "convertLineCap", ["0"]),
            (["stroke-dasharray"], "strokeDashArray", "convertDashArray", ["none"]),
        )
        mappingF = (
            (["font-family", "font-weight", "font-style"], "fontName", "convertFontFamily", [DEFAULT_FONT_NAME, DEFAULT_FONT_WEIGHT, DEFAULT_FONT_STYLE]),
            (["font-size"], "fontSize", "convertLength", ["12"]),
            (["text-anchor"], "textAnchor", "id", ["start"]),
        )

        if shape.__class__ == Group:
            # Recursively apply style on Group subelements
            for subshape in shape.contents:
                self.applyStyleOnShape(subshape, node, only_explicit=only_explicit)
            return

        ac = self.attrConverter
        for mapping in (mappingN, mappingF):
            if shape.__class__ != String and mapping == mappingF:
                continue
<<<<<<< HEAD
            for (svgAttrNames, rlgAttr, func, defaults) in mapping:
                svgAttrValues = []
                for index, svgAttrName in enumerate(svgAttrNames):
                    svgAttrValue = ac.findAttr(node, svgAttrName)                    
                    if svgAttrValue == '':
                        if only_explicit:
                            continue
                        else:
                            svgAttrValue = defaults[index]
                    if svgAttrValue == "currentColor":
                        svgAttrValue = ac.findAttr(node.getparent(), "color") or defaults[index]
                    if isinstance(svgAttrValue, str):
                        svgAttrValue = svgAttrValue.replace('!important', '').strip()
                    svgAttrValues.append(svgAttrValue)
=======
            for (svgAttrName, rlgAttr, func, default) in mapping:
                svgAttrValue = ac.findAttr(node, svgAttrName)
                if svgAttrValue == '':
                    if only_explicit:
                        continue
                    else:
                        svgAttrValue = default
                if svgAttrValue == "currentColor":
                    svgAttrValue = ac.findAttr(node.getparent(), "color") or default
                if isinstance(svgAttrValue, str):
                    svgAttrValue = svgAttrValue.replace('!important', '').strip()
>>>>>>> 7cb36a32
                try:
                    meth = getattr(ac, func)
                    setattr(shape, rlgAttr, meth(*svgAttrValues))
                except (AttributeError, KeyError, ValueError):
                    logger.debug("Exception during applyStyleOnShape")
        if getattr(shape, 'fillOpacity', None) is not None and shape.fillColor:
            shape.fillColor.alpha = shape.fillOpacity
        if getattr(shape, 'strokeWidth', None) == 0:
            # Quoting from the PDF 1.7 spec:
            # A line width of 0 denotes the thinnest line that can be rendered at device
            # resolution: 1 device pixel wide. However, some devices cannot reproduce 1-pixel
            # lines, and on high-resolution devices, they are nearly invisible. Since the
            # results of rendering such zero-width lines are device-dependent, their use
            # is not recommended.
            shape.strokeColor = None


def svg2rlg(path, resolve_entities=False, **kwargs):
    """
    Convert an SVG file to an RLG Drawing object.
    `path` can be a file, a file-like, or a file path as str or pathlib.Path.
    """

    if isinstance(path, pathlib.Path):
        path = str(path)

    # unzip .svgz file into .svg
    unzipped = False
    if isinstance(path, str) and os.path.splitext(path)[1].lower() == ".svgz":
        with gzip.open(path, 'rb') as f_in, open(path[:-1], 'wb') as f_out:
            shutil.copyfileobj(f_in, f_out)
        path = path[:-1]
        unzipped = True

    svg_root = load_svg_file(path, resolve_entities=resolve_entities)
    if svg_root is None:
        return

    # convert to a RLG drawing
    svgRenderer = SvgRenderer(path, **kwargs)
    drawing = svgRenderer.render(svg_root)

    # remove unzipped .svgz file (.svg)
    if unzipped:
        os.remove(path)

    return drawing


def load_svg_file(path, resolve_entities=False):
    parser = etree.XMLParser(
        remove_comments=True, recover=True, resolve_entities=resolve_entities
    )
    try:
        doc = etree.parse(path, parser=parser)
        svg_root = doc.getroot()
    except Exception as exc:
        logger.error("Failed to load input file! (%s)" % exc)
    else:
        return svg_root


def node_name(node):
    """Return lxml node name without the namespace prefix."""

    try:
        return node.tag.split('}')[-1]
    except AttributeError:
        pass


def copy_shape_properties(source_shape, dest_shape):
    for prop, val in source_shape.getProperties().items():
        try:
            setattr(dest_shape, prop, val)
        except AttributeError:
            pass


def monkeypatch_reportlab():
    """
    https://bitbucket.org/rptlab/reportlab/issues/95/
    ReportLab always use 'Even-Odd' filling mode for paths, this patch forces
    RL to honor the path fill rule mode (possibly 'Non-Zero Winding') instead.
    """
    from reportlab.pdfgen.canvas import Canvas
    from reportlab.graphics import shapes

    original_renderPath = shapes._renderPath

    def patchedRenderPath(path, drawFuncs, **kwargs):
        # Patched method to transfer fillRule from Path to PDFPathObject
        # Get back from bound method to instance
        try:
            drawFuncs[0].__self__.fillMode = path._fillRule
        except AttributeError:
            pass
        return original_renderPath(path, drawFuncs, **kwargs)
    shapes._renderPath = patchedRenderPath

    original_drawPath = Canvas.drawPath

    def patchedDrawPath(self, path, **kwargs):
        current = self._fillMode
        if hasattr(path, 'fillMode'):
            self._fillMode = path.fillMode
        else:
            self._fillMode = FILL_NON_ZERO
        original_drawPath(self, path, **kwargs)
        self._fillMode = current
    Canvas.drawPath = patchedDrawPath


monkeypatch_reportlab()<|MERGE_RESOLUTION|>--- conflicted
+++ resolved
@@ -1540,7 +1540,6 @@
         for mapping in (mappingN, mappingF):
             if shape.__class__ != String and mapping == mappingF:
                 continue
-<<<<<<< HEAD
             for (svgAttrNames, rlgAttr, func, defaults) in mapping:
                 svgAttrValues = []
                 for index, svgAttrName in enumerate(svgAttrNames):
@@ -1555,19 +1554,6 @@
                     if isinstance(svgAttrValue, str):
                         svgAttrValue = svgAttrValue.replace('!important', '').strip()
                     svgAttrValues.append(svgAttrValue)
-=======
-            for (svgAttrName, rlgAttr, func, default) in mapping:
-                svgAttrValue = ac.findAttr(node, svgAttrName)
-                if svgAttrValue == '':
-                    if only_explicit:
-                        continue
-                    else:
-                        svgAttrValue = default
-                if svgAttrValue == "currentColor":
-                    svgAttrValue = ac.findAttr(node.getparent(), "color") or default
-                if isinstance(svgAttrValue, str):
-                    svgAttrValue = svgAttrValue.replace('!important', '').strip()
->>>>>>> 7cb36a32
                 try:
                     meth = getattr(ac, func)
                     setattr(shape, rlgAttr, meth(*svgAttrValues))
