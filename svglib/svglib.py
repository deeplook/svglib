#!/usr/bin/env python
# -*- coding: UTF-8 -*-

"""A library for reading and converting SVG.

This is a converter from SVG to RLG (ReportLab Graphics) drawings.
It converts mainly basic shapes, paths and simple text. The intended
usage is either as module within other projects:

    from svglib.svglib import svg2rlg
    drawing = svg2rlg("foo.svg")

or from the command-line where it is usable as an SVG to PDF converting
tool named sv2pdf (which should also handle SVG files compressed with
gzip and extension .svgz).
"""

import copy
import gzip
import itertools
import logging
import os
import re
<<<<<<< HEAD
import types
import base64
import tempfile
=======
>>>>>>> 721d7b45
from collections import defaultdict, namedtuple

from reportlab.pdfgen.pdfimages import PDFImage
from reportlab.pdfbase.pdfmetrics import stringWidth
from reportlab.pdfgen.canvas import FILL_EVEN_ODD, FILL_NON_ZERO
from reportlab.graphics.shapes import (
    _CLOSEPATH, Circle, Drawing, Ellipse, Group, Image, Line, Path, PolyLine,
    Polygon, Rect, String,
)
from reportlab.lib import colors
from reportlab.lib.units import pica, toLength
from lxml import etree

from .utils import (
    bezier_arc_from_end_points, convert_quadratic_to_cubic_path,
    normalise_svg_path,
)

__version__ = "0.6.3"
__license__ = "LGPL 3"
__author__ = "Dinu Gherman"
__date__ = "2010-03-01"

XML_NS = 'http://www.w3.org/XML/1998/namespace'

logger = logging.getLogger(__name__)

Box = namedtuple('Box', ['x', 'y', 'width', 'height'])


class NoStrokePath(Path):
    """
    This path object never gets a stroke width whatever the properties it's
    getting assigned.
    """
    def __init__(self, *args, **kwargs):
        copy_from = kwargs.pop('copy_from', None)
        Path.__init__(self, *args, **kwargs)  # we're old-style class on PY2
        if copy_from:
            self.__dict__.update(copy.deepcopy(copy_from.__dict__))

    def getProperties(self, *args, **kwargs):
        # __getattribute__ wouldn't suit, as RL is directly accessing self.__dict__
        props = Path.getProperties(self, *args, **kwargs)
        if 'strokeWidth' in props:
            props['strokeWidth'] = 0
        if 'strokeColor' in props:
            props['strokeColor'] = None
        return props


class ClippingPath(Path):
    def __init__(self, *args, **kwargs):
        copy_from = kwargs.pop('copy_from', None)
        Path.__init__(self, *args, **kwargs)
        if copy_from:
            self.__dict__.update(copy.deepcopy(copy_from.__dict__))
        self.isClipPath = 1

    def getProperties(self, *args, **kwargs):
        props = Path.getProperties(self, *args, **kwargs)
        if 'fillColor' in props:
            props['fillColor'] = None
        return props


# Attribute converters (from SVG to RLG)

class AttributeConverter:
    "An abstract class to locate and convert attributes in a DOM instance."

    def parseMultiAttributes(self, line):
        """Try parsing compound attribute string.

        Return a dictionary with single attributes in 'line'.
        """

        attrs = line.split(';')
        attrs = [a.strip() for a in attrs]
        attrs = filter(lambda a:len(a)>0, attrs)

        new_attrs = {}
        for a in attrs:
            k, v = a.split(':')
            k, v = [s.strip() for s in (k, v)]
            new_attrs[k] = v

        return new_attrs

    def findAttr(self, svgNode, name):
        """Search an attribute with some name in some node or above.

        First the node is searched, then its style attribute, then
        the search continues in the node's parent node. If no such
        attribute is found, '' is returned.
        """

        # This needs also to lookup values like "url(#SomeName)"...

        attr_value = svgNode.attrib.get(name, '').strip()

        if attr_value and attr_value != "inherit":
            return attr_value
        elif svgNode.attrib.get("style"):
            dict = self.parseMultiAttributes(svgNode.attrib.get("style"))
            if name in dict:
                return dict[name]
        elif svgNode.getparent() is not None:
            return self.findAttr(svgNode.getparent(), name)

        return ''

    def getAllAttributes(self, svgNode):
        "Return a dictionary of all attributes of svgNode or those inherited by it."

        dict = {}

        if node_name(svgNode.getparent()) == 'g':
            dict.update(self.getAllAttributes(svgNode.getparent()))

        style = svgNode.attrib.get("style")
        if style:
            d = self.parseMultiAttributes(style)
            dict.update(d)

        for key, value in svgNode.attrib.items():
            if key != "style":
                dict[key] = value

        return dict

    def id(self, svgAttr):
        "Return attribute as is."
        return svgAttr

    def convertTransform(self, svgAttr):
        """Parse transform attribute string.

        E.g. "scale(2) translate(10,20)"
             -> [("scale", 2), ("translate", (10,20))]
        """

        line = svgAttr.strip()

        ops = line[:]
        brackets = []
        indices = []
        for i, lin in enumerate(line):
            if lin in "()":
                brackets.append(i)
        for i in range(0, len(brackets), 2):
            bi, bj = brackets[i], brackets[i+1]
            subline = line[bi+1:bj]
            subline = subline.strip()
            subline = subline.replace(',', ' ')
            subline = re.sub("[ ]+", ',', subline)
            if ',' in subline:
                indices.append(tuple(float(num) for num in subline.split(',')))
            else:
                indices.append(float(subline))
            ops = ops[:bi] + ' '*(bj-bi+1) + ops[bj+1:]
        ops = ops.replace(',', ' ').split()

        if len(ops) != len(indices):
            logger.warn("Unable to parse transform expression '%s'" % svgAttr)
            return []

        result = []
        for i, op in enumerate(ops):
            result.append((op, indices[i]))

        return result


class Svg2RlgAttributeConverter(AttributeConverter):
    "A concrete SVG to RLG attribute converter."

    def convertLength(self, svgAttr, percentOf=100):
        "Convert length to points."

        text = svgAttr
        if not text:
            return 0.0
        if ' ' in text.replace(',', ' ').strip():
            logger.debug("Only getting first value of %s" % text)
            text = text.replace(',', ' ').split()[0]

        if text.endswith('%'):
            logger.debug("Fiddling length unit: %")
            return float(text[:-1]) / 100 * percentOf
        elif text.endswith("pc"):
            return float(text[:-2]) * pica
        elif text.endswith("pt"):
            return float(text[:-2]) * 1.25

        for unit in ("em", "ex", "px"):
            if unit in text:
                logger.warn("Ignoring unit: %s" % unit)
                text = text.replace(unit, '')

        text = text.strip()
        length = toLength(text)

        return length

    def convertLengthList(self, svgAttr):
        "Convert a list of lengths."

        t = svgAttr.replace(',', ' ')
        t = t.strip()
        t = re.sub("[ ]+", ' ', t)
        a = t.split(' ')

        return [self.convertLength(a) for a in a]

    def convertOpacity(self, svgAttr):
        return float(svgAttr)

    def convertFillRule(self, svgAttr):
        return {
            'nonzero': FILL_NON_ZERO,
            'evenodd': FILL_EVEN_ODD,
        }.get(svgAttr, '')

    def convertColor(self, svgAttr):
        "Convert string to a RL color object."

        # fix it: most likely all "web colors" are allowed
        predefined = "aqua black blue fuchsia gray green lime maroon navy "
        predefined = predefined + "olive orange purple red silver teal white yellow "
        predefined = predefined + "lawngreen indianred aquamarine lightgreen brown"

        # This needs also to lookup values like "url(#SomeName)"...

        text = svgAttr
        if not text or text == "none":
            return None

        if text in predefined.split():
            return getattr(colors, text)
        elif text == "currentColor":
            return "currentColor"
        elif len(text) == 7 and text[0] == '#':
            return colors.HexColor(text)
        elif len(text) == 4 and text[0] == '#':
            return colors.HexColor('#' + 2*text[1] + 2*text[2] + 2*text[3])
        elif text.startswith('rgb') and '%' not in text:
            t = text[3:].strip('()')
            tup = [h[2:] for h in [hex(int(num)) for num in t.split(',')]]
            tup = [(2 - len(h)) * '0' + h for h in tup]
            col = "#%s%s%s" % tuple(tup)
            return colors.HexColor(col)
        elif text.startswith('rgb') and '%' in text:
            t = text[3:].replace('%', '').strip('()')
            tup = (int(val)/100.0 for val in t.split(','))
            return colors.Color(*tup)

        logger.warn("Can't handle color: %s" % text)

        return None

    def convertLineJoin(self, svgAttr):
        return {"miter":0, "round":1, "bevel":2}[svgAttr]

    def convertLineCap(self, svgAttr):
        return {"butt":0, "round":1, "square":2}[svgAttr]

    def convertDashArray(self, svgAttr):
        strokeDashArray = self.convertLengthList(svgAttr)
        return strokeDashArray

    def convertDashOffset(self, svgAttr):
        strokeDashOffset = self.convertLength(svgAttr)
        return strokeDashOffset

    def convertFontFamily(self, svgAttr):
        # very hackish
        font_mapping = {
            "sans-serif":"Helvetica",
            "serif":"Times-Roman",
            "monospace":"Courier"
        }
        font_name = svgAttr
        if not font_name:
            return ''
        try:
            font_name = font_mapping[font_name]
        except KeyError:
            pass
        if font_name not in ("Helvetica", "Times-Roman", "Courier"):
            font_name = "Helvetica"

        return font_name


class NodeTracker:
    """An object wrapper keeping track of arguments to certain method calls.

    Instances wrap an object and store all arguments to one special
    method, getAttribute(name), in a list of unique elements, usedAttrs.
    """

    def __init__(self, anObject):
        self.object = anObject
        self.usedAttrs = []

    def getAttribute(self, name):
        # add argument to the history, if not already present
        if name not in self.usedAttrs:
            self.usedAttrs.append(name)
        # forward call to wrapped object
        return self.object.attrib.get(name, '')

    def __getattr__(self, name):
        # forward attribute access to wrapped object
        return getattr(self.object, name)


### the main meat ###

class SvgRenderer:
    """Renderer that renders an SVG file on a ReportLab Drawing instance.

    This is the base class for walking over an SVG DOM document and
    transforming it into a ReportLab Drawing instance.
    """

    def __init__(self, path=None):
        self.attrConverter = Svg2RlgAttributeConverter()
        self.shape_converter = Svg2RlgShapeConverter(path)
        self.handled_shapes = self.shape_converter.get_handled_shapes()
        self.definitions = {}
        self.waiting_use_nodes = defaultdict(list)
        self.box = Box(x=0, y=0, width=0, height=0)

    def render(self, svg_node):
        main_group = self.renderNode(svg_node)
        for xlink in self.waiting_use_nodes.keys():
            logger.debug("Ignoring unavailable object width ID '%s'." % xlink)

        main_group.scale(1, -1)
        main_group.translate(0 - self.box.x, -self.box.height - self.box.y)
        drawing = Drawing(self.box.width, self.box.height)
        drawing.add(main_group)
        return drawing

    def renderNode(self, node, parent=None):
        n = NodeTracker(node)
        nid = n.getAttribute("id")
        ignored = False
        item = None
        name = node_name(node)

        clipping = self.get_clippath(n)
        if name == "svg":
            if n.getAttribute("{%s}space" % XML_NS) == 'preserve':
                self.shape_converter.preserve_space = True
            item = self.renderSvg(n)
            return item
        elif name == "defs":
            item = self.renderG(n)
        elif name == 'a':
            item = self.renderA(n)
            parent.add(item)
        elif name == 'g':
            display = n.getAttribute("display")
            item = self.renderG(n, clipping=clipping)
            if display != "none":
                parent.add(item)
        elif name == "symbol":
            item = self.renderSymbol(n)
            # parent.add(item)
        elif name == "use":
            item = self.renderUse(n, clipping=clipping)
            parent.add(item)
        elif name == "clipPath":
            item = self.renderG(n)
        elif name in self.handled_shapes:
            display = n.getAttribute("display")
            item = self.shape_converter.convertShape(name, n, clipping)
            if item and display != "none":
                parent.add(item)
        else:
            ignored = True
            logger.debug("Ignoring node: %s" % name)

        if not ignored:
            if nid and item:
                self.definitions[nid] = node
            if nid in self.waiting_use_nodes.keys():
                to_render = self.waiting_use_nodes.pop(nid)
                for use_node, group in to_render:
                    self.renderUse(use_node, group=group)
            self.print_unused_attributes(node, n)

    def get_clippath(self, node):
        """
        Return the clipping Path object referenced by the node 'clip-path'
        attribute, if any.
        """
        def get_path_from_node(node):
            for child in node.getchildren():
                if node_name(child) == 'path':
                    group = self.shape_converter.convertShape('path', NodeTracker(child))
                    return group.contents[-1]
                else:
                    return get_path_from_node(child)

        clip_path = node.getAttribute('clip-path')
        if clip_path:
            m = re.match(r'url\(#([^\)]*)\)', clip_path)
            if m:
                ref = m.groups()[0]
                if ref in self.definitions:
                    path = get_path_from_node(self.definitions[ref])
                    if path:
                        path = ClippingPath(copy_from=path)
                        return path

    def print_unused_attributes(self, node, n):
        if logger.level > logging.DEBUG:
            return
        all_attrs = self.attrConverter.getAllAttributes(node).keys()
        unused_attrs = [attr for attr in all_attrs if attr not in n.usedAttrs]
        if unused_attrs:
            logger.debug("Unused attrs: %s %s" % (node_name(n), unused_attrs))

    def renderTitle_(self, node):
        # Main SVG title attr. could be used in the PDF document info field.
        pass

    def renderDesc_(self, node):
        # Main SVG desc. attr. could be used in the PDF document info field.
        pass

    def renderSvg(self, node):
        getAttr = node.getAttribute
        width, height = map(getAttr, ("width", "height"))
        width, height = map(self.attrConverter.convertLength, (width, height))
        viewBox = getAttr("viewBox")
        if viewBox:
            viewBox = self.attrConverter.convertLengthList(viewBox)
            self.box = Box(*viewBox)
        else:
            self.box = Box(0, 0, width, height)
        group = Group()
        for child in node.getchildren():
            self.renderNode(child, group)
        return group

    def renderG(self, node, clipping=None, display=1):
        getAttr = node.getAttribute
        id, transform = map(getAttr, ("id", "transform"))
        gr = Group()
        if clipping:
            gr.add(clipping)
        for child in node.getchildren():
            item = self.renderNode(child, parent=gr)
            if item and display:
                gr.add(item)

        if transform:
            self.shape_converter.applyTransformOnGroup(transform, gr)

        return gr

    def renderSymbol(self, node):
        return self.renderG(node, display=0)

    def renderA(self, node):
        # currently nothing but a group...
        # there is no linking info stored in shapes, maybe a group should?
        return self.renderG(node)

    def renderUse(self, node, group=None, clipping=None):
        if group is None:
            group = Group()

        xlink_href = node.attrib.get('{http://www.w3.org/1999/xlink}href')
        if not xlink_href:
            return
        if xlink_href[1:] not in self.definitions:
            # The missing definition should appear later in the file
            self.waiting_use_nodes[xlink_href[1:]].append((node, group))
            return group

        if clipping:
            group.add(clipping)
        if len(node.getchildren()) == 0:
            # Append a copy of the referenced node as the <use> child (if not already done)
            node.append(copy.deepcopy(self.definitions[xlink_href[1:]]))
        self.renderNode(node.getchildren()[-1], parent=group)
        getAttr = node.getAttribute
        transform = getAttr("transform")
        x, y = map(getAttr, ("x", "y"))
        if x or y:
            transform += " translate(%s, %s)" % (x or '0', y or '0')
        if transform:
            self.shape_converter.applyTransformOnGroup(transform, group)
        return group


class SvgShapeConverter:
    """An abstract SVG shape converter.

    Implement subclasses with methods named 'renderX(node)', where
    'X' should be the capitalised name of an SVG node element for
    shapes, like 'Rect', 'Circle', 'Line', etc.

    Each of these methods should return a shape object appropriate
    for the target format.
    """
    AttributeConverterClass = AttributeConverter

    def __init__(self, path):
        self.attrConverter = self.AttributeConverterClass()
        self.svg_source_file = path
        self.preserve_space = False

    @classmethod
    def get_handled_shapes(cls):
        """Dynamically determine a list of handled shape elements based on
           convert<shape> method existence.
        """
        return [key[7:].lower() for key in dir(cls) if key.startswith('convert')]


class Svg2RlgShapeConverter(SvgShapeConverter):
    """Converter from SVG shapes to RLG (ReportLab Graphics) shapes."""

    AttributeConverterClass = Svg2RlgAttributeConverter

    def convertShape(self, name, node, clipping=None):
        method_name = "convert%s" % name.capitalize()
        shape = getattr(self, method_name)(node)
        if not shape:
            return
        if name not in ('path', 'polyline', 'text'):
            # Only apply style where the convert method did not apply it.
            self.applyStyleOnShape(shape, node)
        transform = node.getAttribute("transform")
        if not (transform or clipping):
            return shape
        else:
            group = Group()
            if transform:
                self.applyTransformOnGroup(transform, group)
            if clipping:
                group.add(clipping)
            group.add(shape)
            return group

    def convertLine(self, node):
        getAttr = node.getAttribute
        x1, y1, x2, y2 = map(getAttr, ("x1", "y1", "x2", "y2"))
        x1, y1, x2, y2 = map(self.attrConverter.convertLength, (x1, y1, x2, y2))
        shape = Line(x1, y1, x2, y2)

        return shape

    def convertRect(self, node):
        getAttr = node.getAttribute
        x, y, width, height = map(getAttr, ('x', 'y', "width", "height"))
        x, y, width, height = map(self.attrConverter.convertLength, (x, y, width, height))
        rx, ry = map(getAttr, ("rx", "ry"))
        rx, ry = map(self.attrConverter.convertLength, (rx, ry))
        shape = Rect(x, y, width, height, rx=rx, ry=ry)

        return shape

    def convertCircle(self, node):
        # not rendered if r == 0, error if r < 0.
        getAttr = node.getAttribute
        cx, cy, r = map(getAttr, ("cx", "cy", 'r'))
        cx, cy, r = map(self.attrConverter.convertLength, (cx, cy, r))
        shape = Circle(cx, cy, r)

        return shape

    def convertEllipse(self, node):
        getAttr = node.getAttribute
        cx, cy, rx, ry = map(getAttr, ("cx", "cy", "rx", "ry"))
        cx, cy, rx, ry = map(self.attrConverter.convertLength, (cx, cy, rx, ry))
        width, height = rx, ry
        shape = Ellipse(cx, cy, width, height)

        return shape

    def convertPolyline(self, node):
        getAttr = node.getAttribute
        points = getAttr("points")
        points = points.replace(',', ' ')
        points = points.split()
        points = list(map(self.attrConverter.convertLength, points))
        if len(points) % 2 != 0 or len(points) == 0:
            # Odd number of coordinates or no coordinates, invalid polyline
            return None

        polyline = PolyLine(points)
        self.applyStyleOnShape(polyline, node)
        has_fill = self.attrConverter.findAttr(node, 'fill') not in ('', 'none')

        if has_fill:
            # ReportLab doesn't fill polylines, so we are creating a polygon
            # polygon copy of the polyline, but without stroke.
            group = Group()
            polygon = Polygon(points)
            self.applyStyleOnShape(polygon, node)
            polygon.strokeColor = None
            group.add(polygon)
            group.add(polyline)
            return group

        return polyline

    def convertPolygon(self, node):
        getAttr = node.getAttribute
        points = getAttr("points")
        points = points.replace(',', ' ')
        points = points.split()
        points = list(map(self.attrConverter.convertLength, points))
        if len(points) % 2 != 0 or len(points) == 0:
            # Odd number of coordinates or no coordinates, invalid polygon
            return None
        shape = Polygon(points)

        return shape

    def clean_text(self, text, preserve_space):
        """Text cleaning as per https://www.w3.org/TR/SVG/text.html#WhiteSpace
        """
        if text is None:
            return
        if preserve_space:
            text = text.replace('\r\n', ' ').replace('\n', ' ').replace('\t', ' ')
        else:
            text = text.replace('\r\n', '').replace('\n', '').replace('\t', ' ')
            text = text.strip()
            while ('  ' in text):
                text = text.replace('  ', ' ')
        return text

    def convertText(self, node):
        attrConv = self.attrConverter
        x, y = map(node.getAttribute, ('x', 'y'))
        x, y = map(attrConv.convertLength, (x, y))
        xml_space = node.getAttribute("{%s}space" % XML_NS)
        if xml_space:
            preserve_space = xml_space == 'preserve'
        else:
            preserve_space = self.preserve_space

        gr = Group()

        frag_lengths = []

        dx0, dy0 = 0, 0
        x1, y1 = 0, 0
        ff = attrConv.findAttr(node, "font-family") or "Helvetica"
        ff = attrConv.convertFontFamily(ff)
        fs = attrConv.findAttr(node, "font-size") or "12"
        fs = attrConv.convertLength(fs)
        for c in itertools.chain([node], node.getchildren()):
            has_x = False
            dx, dy = 0, 0
            baseLineShift = 0
            if node_name(c) == 'text':
                text = self.clean_text(c.text, preserve_space)
                if not text:
                    continue
            elif node_name(c) == 'tspan':
                text = self.clean_text(c.text, preserve_space)
                if not text:
                    continue
                x1, y1, dx, dy = [c.attrib.get(name, '') for name in ("x", "y", "dx", "dy")]
                has_x = x1 != ''
                x1, y1, dx, dy = map(attrConv.convertLength, (x1, y1, dx, dy))
                dx0 = dx0 + dx
                dy0 = dy0 + dy
                baseLineShift = c.attrib.get("baseline-shift", '0')
                if baseLineShift in ("sub", "super", "baseline"):
                    baseLineShift = {"sub":-fs/2, "super":fs/2, "baseline":0}[baseLineShift]
                else:
                    baseLineShift = attrConv.convertLength(baseLineShift, fs)
            else:
                continue

            frag_lengths.append(stringWidth(text, ff, fs))
            new_x = x1 if has_x else sum(frag_lengths[:-1])
            shape = String(x + new_x, y - y1 - dy0 + baseLineShift, text)
            self.applyStyleOnShape(shape, node)
            if node_name(c) == 'tspan':
                self.applyStyleOnShape(shape, c)

            gr.add(shape)

        gr.scale(1, -1)
        gr.translate(0, -2*y)

        return gr

    def convertPath(self, node):
        d = node.getAttribute('d')
        normPath = normalise_svg_path(d)
        path = Path()
        points = path.points
        # Track subpaths needing to be closed later
        unclosed_subpath_pointers = []
        subpath_start = []
        lastop = ''

        for i in xrange(0, len(normPath), 2):
            op, nums = normPath[i:i+2]

            if op in ('m', 'M') and i > 0 and path.operators[-1] != _CLOSEPATH:
                unclosed_subpath_pointers.append(len(path.operators))

            # moveto absolute
            if op == 'M':
                path.moveTo(*nums)
                subpath_start = points[-2:]
            # lineto absolute
            elif op == 'L':
                path.lineTo(*nums)

            # moveto relative
            elif op == 'm':
                if len(points) >= 2:
                    if lastop in ('Z', 'z'):
                        starting_point = subpath_start
                    else:
                        starting_point = points[-2:]
                    xn, yn = starting_point[0] + nums[0], starting_point[1] + nums[1]
                    path.moveTo(xn, yn)
                else:
                    path.moveTo(*nums)
                subpath_start = points[-2:]
            # lineto relative
            elif op == 'l':
                xn, yn = points[-2] + nums[0], points[-1] + nums[1]
                path.lineTo(xn, yn)

            # horizontal/vertical line absolute
            elif op == 'H':
                path.lineTo(nums[0], points[-1])
            elif op == 'V':
                path.lineTo(points[-2], nums[0])

            # horizontal/vertical line relative
            elif op == 'h':
                path.lineTo(points[-2] + nums[0], points[-1])
            elif op == 'v':
                path.lineTo(points[-2], points[-1] + nums[0])

            # cubic bezier, absolute
            elif op == 'C':
                path.curveTo(*nums)
            elif op == 'S':
                x2, y2, xn, yn = nums
                if len(points) < 4 or lastop not in {'c', 'C', 's', 'S'}:
                    xp, yp, x0, y0 = points[-2:] * 2
                else:
                    xp, yp, x0, y0 = points[-4:]
                xi, yi = x0 + (x0 - xp), y0 + (y0 - yp)
                path.curveTo(xi, yi, x2, y2, xn, yn)

            # cubic bezier, relative
            elif op == 'c':
                xp, yp = points[-2:]
                x1, y1, x2, y2, xn, yn = nums
                path.curveTo(xp + x1, yp + y1, xp + x2, yp + y2, xp + xn, yp + yn)
            elif op == 's':
                x2, y2, xn, yn = nums
                if len(points) < 4 or lastop not in {'c', 'C', 's', 'S'}:
                    xp, yp, x0, y0 = points[-2:] * 2
                else:
                    xp, yp, x0, y0 = points[-4:]
                xi, yi = x0 + (x0 - xp), y0 + (y0 - yp)
                path.curveTo(xi, yi, x0 + x2, y0 + y2, x0 + xn, y0 + yn)

            # quadratic bezier, absolute
            elif op == 'Q':
                x0, y0 = points[-2:]
                x1, y1, xn, yn = nums
                (x0, y0), (x1, y1), (x2, y2), (xn, yn) = \
                    convert_quadratic_to_cubic_path((x0, y0), (x1, y1), (xn, yn))
                path.curveTo(x1, y1, x2, y2, xn, yn)
            elif op == 'T':
                if len(points) < 4:
                    xp, yp, x0, y0 = points[-2:] * 2
                else:
                    xp, yp, x0, y0 = points[-4:]
                xi, yi = x0 + (x0 - xp), y0 + (y0 - yp)
                xn, yn = nums
                (x0, y0), (x1, y1), (x2, y2), (xn, yn) = \
                    convert_quadratic_to_cubic_path((x0, y0), (xi, yi), (xn, yn))
                path.curveTo(x1, y1, x2, y2, xn, yn)

            # quadratic bezier, relative
            elif op == 'q':
                x0, y0 = points[-2:]
                x1, y1, xn, yn = nums
                x1, y1, xn, yn = x0 + x1, y0 + y1, x0 + xn, y0 + yn
                (x0, y0), (x1, y1), (x2, y2), (xn, yn) = \
                    convert_quadratic_to_cubic_path((x0, y0), (x1, y1), (xn, yn))
                path.curveTo(x1, y1, x2, y2, xn, yn)
            elif op == 't':
                if len(points) < 4:
                    xp, yp, x0, y0 = points[-2:] * 2
                else:
                    xp, yp, x0, y0 = points[-4:]
                x0, y0 = points[-2:]
                xn, yn = nums
                xn, yn = x0 + xn, y0 + yn
                xi, yi = x0 + (x0 - xp), y0 + (y0 - yp)
                (x0, y0), (x1, y1), (x2, y2), (xn, yn) = \
                    convert_quadratic_to_cubic_path((x0, y0), (xi, yi), (xn, yn))
                path.curveTo(x1, y1, x2, y2, xn, yn)

            # elliptical arc
            elif op in ('A', 'a'):
                rx, ry, phi, fA, fS, x2, y2 = nums
                x1, y1 = points[-2:]
                if op == 'a':
                    x2 += x1
                    y2 += y1
                if abs(rx) <= 1e-10 or abs(ry) <= 1e-10:
                    path.lineTo(x2, y2)
                else:
                    bp = bezier_arc_from_end_points(x1, y1, rx, ry, phi, fA, fS, x2, y2)
                    for _, _, x1, y1, x2, y2, xn, yn in bp:
                        path.curveTo(x1, y1, x2, y2, xn, yn)

            # close path
            elif op in ('Z', 'z'):
                path.closePath()

            else:
                logger.debug("Suspicious path operator: %s" % op)
            lastop = op

        gr = Group()
        self.applyStyleOnShape(path, node)

        if path.operators[-1] != _CLOSEPATH:
            unclosed_subpath_pointers.append(len(path.operators))

        if unclosed_subpath_pointers and path.fillColor is not None:
            # ReportLab doesn't fill unclosed paths, so we are creating a copy
            # of the path with all subpaths closed, but without stroke.
            # https://bitbucket.org/rptlab/reportlab/issues/99/
            closed_path = NoStrokePath(copy_from=path)
            for pointer in reversed(unclosed_subpath_pointers):
                closed_path.operators.insert(pointer, _CLOSEPATH)
            gr.add(closed_path)
            path.fillColor = None

        gr.add(path)
        return gr

    def convertImage(self, node):
        logger.warn("Adding box instead of image.")
        getAttr = node.getAttribute
        x, y, width, height = map(getAttr, ('x', 'y', "width", "height"))
        x, y, width, height = map(self.attrConverter.convertLength, (x, y, width, height))
        xlink_href = node.attrib.get('{http://www.w3.org/1999/xlink}href')

        magic = "data:image/jpeg;base64"
        if xlink_href[:len(magic)] == magic:
            pat = "data:image/(\w+?);base64"
            ext = re.match(pat, magic).groups()[0]
            jpeg_data = base64.decodestring(xlink_href[len(magic):].encode('ascii'))
            _, path = tempfile.mkstemp(suffix='.%s' % ext)
            with open(path, 'wb') as fh:
                fh.write(jpeg_data)
            img = Image(int(x), int(y+height), int(width), int(-height), path)
            # this needs to be removed later, not here...
            # if exists(path): os.remove(path)
        else:
            xlink_href = os.path.join(os.path.dirname(self.svg_source_file), xlink_href)
            img = Image(int(x), int(y+height), int(width), int(-height), xlink_href)
            try:
                # this will catch invalid image
                PDFImage(xlink_href, 0, 0)
            except IOError:
                logger.error("Unable to read the image %s. Skipping..." % img.path)
                return None
        return img

    def applyTransformOnGroup(self, transform, group):
        """Apply an SVG transformation to a RL Group shape.

        The transformation is the value of an SVG transform attribute
        like transform="scale(1, -1) translate(10, 30)".

        rotate(<angle> [<cx> <cy>]) is equivalent to:
          translate(<cx> <cy>) rotate(<angle>) translate(-<cx> -<cy>)
        """

        tr = self.attrConverter.convertTransform(transform)
        for op, values in tr:
            if op == "scale":
                if not isinstance(values, tuple):
                    values = (values, values)
                group.scale(*values)
            elif op == "translate":
                if isinstance(values, (int, float)):
                    # From the SVG spec: If <ty> is not provided, it is assumed to be zero.
                    values = values, 0
                group.translate(*values)
            elif op == "rotate":
                if not isinstance(values, tuple) or len(values) == 1:
                    group.rotate(values)
                elif len(values) == 3:
                    angle, cx, cy = values
                    group.translate(cx, cy)
                    group.rotate(angle)
                    group.translate(-cx, -cy)
            elif op == "skewX":
                group.skew(values, 0)
            elif op == "skewY":
                group.skew(0, values)
            elif op == "matrix":
                group.transform = values
            else:
                logger.debug("Ignoring transform: %s %s" % (op, values))

    def applyStyleOnShape(self, shape, node, only_explicit=False):
        """
        Apply styles from an SVG element to an RLG shape.
        If only_explicit is True, only attributes really present are applied.
        """

        # RLG-specific: all RLG shapes
        "Apply style attributes of a sequence of nodes to an RL shape."

        # tuple format: (svgAttr, rlgAttr, converter, default)
        mappingN = (
            ("fill", "fillColor", "convertColor", "black"),
            ("fill-opacity", "fillOpacity", "convertOpacity", 1),
            ("fill-rule", "_fillRule", "convertFillRule", "nonzero"),
            ("stroke", "strokeColor", "convertColor", "none"),
            ("stroke-width", "strokeWidth", "convertLength", "1"),
            ("stroke-linejoin", "strokeLineJoin", "convertLineJoin", "0"),
            ("stroke-linecap", "strokeLineCap", "convertLineCap", "0"),
            ("stroke-dasharray", "strokeDashArray", "convertDashArray", "none"),
        )
        mappingF = (
            ("font-family", "fontName", "convertFontFamily", "Helvetica"),
            ("font-size", "fontSize", "convertLength", "12"),
            ("text-anchor", "textAnchor", "id", "start"),
        )

        if shape.__class__ == Group:
            # Recursively apply style on Group subelements
            for subshape in shape.contents:
                self.applyStyleOnShape(subshape, node, only_explicit=only_explicit)
            return

        ac = self.attrConverter
        for mapping in (mappingN, mappingF):
            if shape.__class__ != String and mapping == mappingF:
                continue
            for (svgAttrName, rlgAttr, func, default) in mapping:
                svgAttrValue = ac.findAttr(node, svgAttrName)
                if svgAttrValue == '':
                    if only_explicit:
                        continue
                    else:
                        svgAttrValue = default
                if svgAttrValue == "currentColor":
                    svgAttrValue = ac.findAttr(node.getparent(), "color") or default
                try:
                    meth = getattr(ac, func)
                    setattr(shape, rlgAttr, meth(svgAttrValue))
                except (AttributeError, KeyError, ValueError):
                    pass
        if getattr(shape, 'fillOpacity', None) is not None and shape.fillColor:
            shape.fillColor.alpha = shape.fillOpacity


def svg2rlg(path):
    "Convert an SVG file to an RLG Drawing object."

    # unzip .svgz file into .svg
    unzipped = False
    if isinstance(path, str) and os.path.splitext(path)[1].lower() == ".svgz":
        data = gzip.GzipFile(path, "rb").read()
        open(path[:-1], 'w').write(data)
        path = path[:-1]
        unzipped = True

    # load SVG file
    parser = etree.XMLParser(remove_comments=True, recover=True)
    try:
        doc = etree.parse(path, parser=parser)
        svg = doc.getroot()
    except Exception as exc:
        logger.error("Failed to load input file! (%s)" % exc)
        return

    # convert to a RLG drawing
    svgRenderer = SvgRenderer(path)
    drawing = svgRenderer.render(svg)

    # remove unzipped .svgz file (.svg)
    if unzipped:
        os.remove(path)

    return drawing


def node_name(node):
    """Return lxml node name without the namespace prefix."""

    try:
        return node.tag.split('}')[-1]
    except AttributeError:
        pass


def monkeypatch_reportlab():
    """
    https://bitbucket.org/rptlab/reportlab/issues/95/
    ReportLab always use 'Even-Odd' filling mode for paths, this patch forces
    RL to honor the path fill rule mode (possibly 'Non-Zero Winding') instead.
    """
    from reportlab.pdfgen.canvas import Canvas
    from reportlab.graphics import shapes

    original_renderPath = shapes._renderPath
    def patchedRenderPath(path, drawFuncs):
        # Patched method to transfer fillRule from Path to PDFPathObject
        # Get back from bound method to instance
        try:
            drawFuncs[0].__self__.fillMode = path._fillRule
        except AttributeError:
            pass
        return original_renderPath(path, drawFuncs)
    shapes._renderPath = patchedRenderPath

    original_drawPath = Canvas.drawPath
    def patchedDrawPath(self, path, **kwargs):
        current = self._fillMode
        if hasattr(path, 'fillMode'):
            self._fillMode = path.fillMode
        else:
            self._fillMode = FILL_NON_ZERO
        original_drawPath(self, path, **kwargs)
        self._fillMode = current
    Canvas.drawPath = patchedDrawPath

monkeypatch_reportlab()<|MERGE_RESOLUTION|>--- conflicted
+++ resolved
@@ -21,12 +21,8 @@
 import logging
 import os
 import re
-<<<<<<< HEAD
-import types
 import base64
 import tempfile
-=======
->>>>>>> 721d7b45
 from collections import defaultdict, namedtuple
 
 from reportlab.pdfgen.pdfimages import PDFImage
